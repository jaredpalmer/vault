--- conflicted
+++ resolved
@@ -271,13 +271,10 @@
 	tidyStatus     *tidyStatus
 	lastTidy       time.Time
 
-<<<<<<< HEAD
+	unifiedTransferStatus *unifiedTransferStatus
+
 	certCountEnabled                    *atomic2.Bool
 	publishCertCountMetrics             *atomic2.Bool
-=======
-	unifiedTransferStatus *unifiedTransferStatus
-
->>>>>>> af131ae1
 	certCount                           *uint32
 	revokedCertCount                    *uint32
 	certsCounted                        *atomic2.Bool
