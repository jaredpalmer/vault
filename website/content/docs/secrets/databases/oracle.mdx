--- conflicted
+++ resolved
@@ -74,16 +74,11 @@
 If the version of Oracle you are using has a container database, you will need to connect to one of the
 pluggable databases rather than the container database in the `connection_url` field.
 
-<<<<<<< HEAD
-1. It is highly recommended that you immediately rotate the "root" user's password. (see [Rotate Root Credentials](/api-docs/secret/databases#rotate-root-credentials) ). 
-   This will ensure that only Vault is able to access the "root" user that Vault uses to manipulate
-   dynamic & static credentials.
-=======
+
 1. It is highly recommended that you immediately rotate the "root" user's password, see
    [Rotate Root Credentials](/api-docs/secret/databases#rotate-root-credentials) for more details.
    This will ensure that only Vault is able to access the "root" user that Vault uses to
    manipulate dynamic & static credentials.
->>>>>>> d3240660
 
    !> **Use caution:** the root user's password will not be accessible once rotated so it is highly
    recommended that you create a user for Vault to utilize rather than using the actual root user.
