package pluginutil

import (
	"context"
	"time"

	log "github.com/hashicorp/go-hclog"
	plugin "github.com/hashicorp/go-plugin"
	"github.com/hashicorp/vault/sdk/helper/consts"
	"github.com/hashicorp/vault/sdk/helper/wrapping"
	"google.golang.org/grpc"
)

// Looker defines the plugin Lookup function that looks into the plugin catalog
// for available plugins and returns a PluginRunner
type Looker interface {
	LookupPlugin(context.Context, string, consts.PluginType) (*PluginRunner, error)
}

// RunnerUtil interface defines the functions needed by the runner to wrap the
// metadata needed to run a plugin process. This includes looking up Mlock
// configuration and wrapping data in a response wrapped token.
// logical.SystemView implementations satisfy this interface.
type RunnerUtil interface {
	NewPluginClient(ctx context.Context, config PluginClientConfig) (PluginClient, error)
	ResponseWrapData(ctx context.Context, data map[string]interface{}, ttl time.Duration, jwt bool) (*wrapping.ResponseWrapInfo, error)
	MlockEnabled() bool
}

// LookRunnerUtil defines the functions for both Looker and Wrapper
type LookRunnerUtil interface {
	Looker
	RunnerUtil
}

type PluginClient interface {
	Conn() grpc.ClientConnInterface
<<<<<<< HEAD

=======
>>>>>>> 189382d6
	plugin.ClientProtocol
}

const MultiplexingCtxKey string = "multiplex_id"

// PluginRunner defines the metadata needed to run a plugin securely with
// go-plugin.
type PluginRunner struct {
	Name                string                      `json:"name" structs:"name"`
	Type                consts.PluginType           `json:"type" structs:"type"`
	Command             string                      `json:"command" structs:"command"`
	Args                []string                    `json:"args" structs:"args"`
	Env                 []string                    `json:"env" structs:"env"`
	Sha256              []byte                      `json:"sha256" structs:"sha256"`
	Builtin             bool                        `json:"builtin" structs:"builtin"`
	BuiltinFactory      func() (interface{}, error) `json:"-" structs:"-"`
	MultiplexingSupport bool                        `json:"multiplexing_support" structs:"multiplexing_support"`
}

// Run takes a wrapper RunnerUtil instance along with the go-plugin parameters and
// returns a configured plugin.Client with TLS Configured and a wrapping token set
// on PluginUnwrapTokenEnv for plugin process consumption.
func (r *PluginRunner) Run(ctx context.Context, wrapper RunnerUtil, pluginSets map[int]plugin.PluginSet, hs plugin.HandshakeConfig, env []string, logger log.Logger) (*plugin.Client, error) {
	return r.RunConfig(ctx,
		Runner(wrapper),
		PluginSets(pluginSets),
		HandshakeConfig(hs),
		Env(env...),
		Logger(logger),
		MetadataMode(false),
	)
}

// RunMetadataMode returns a configured plugin.Client that will dispense a plugin
// in metadata mode. The PluginMetadataModeEnv is passed in as part of the Cmd to
// plugin.Client, and consumed by the plugin process on api.VaultPluginTLSProvider.
func (r *PluginRunner) RunMetadataMode(ctx context.Context, wrapper RunnerUtil, pluginSets map[int]plugin.PluginSet, hs plugin.HandshakeConfig, env []string, logger log.Logger) (*plugin.Client, error) {
	return r.RunConfig(ctx,
		Runner(wrapper),
		PluginSets(pluginSets),
		HandshakeConfig(hs),
		Env(env...),
		Logger(logger),
		MetadataMode(true),
	)
}

// CtxCancelIfCanceled takes a context cancel func and a context. If the context is
// shutdown the cancelfunc is called. This is useful for merging two cancel
// functions.
func CtxCancelIfCanceled(f context.CancelFunc, ctxCanceler context.Context) chan struct{} {
	quitCh := make(chan struct{})
	go func() {
		select {
		case <-quitCh:
		case <-ctxCanceler.Done():
			f()
		}
	}()
	return quitCh
}

// MultiplexingSupport returns true if a plugin supports multiplexing.
// Currently this is hardcoded for database plugins.
func MultiplexingSupport(version int) bool {
	return version == 6
}<|MERGE_RESOLUTION|>--- conflicted
+++ resolved
@@ -35,10 +35,6 @@
 
 type PluginClient interface {
 	Conn() grpc.ClientConnInterface
-<<<<<<< HEAD
-
-=======
->>>>>>> 189382d6
 	plugin.ClientProtocol
 }
 
