--- conflicted
+++ resolved
@@ -23,8 +23,8 @@
     return payload;
   }
 
-<<<<<<< HEAD
-  _allowedParamsByType(actionType) {
+  _allowedParamsByType(actionType, type) {
+    const keyFields = keyParamsByType(type).map((attrName) => underscore(attrName).toLowerCase());
     const generateProps = [
       'alt_names',
       'common_name',
@@ -33,13 +33,7 @@
       'format',
       'ip_sans',
       'issuer_name',
-      'key_bits',
-      'key_name',
-      'key_ref',
-      'key_type',
       'locality',
-      'managed_key_id',
-      'managed_key_name',
       'not_after',
       'not_before_duration',
       'organization',
@@ -51,47 +45,17 @@
       'province',
       'serial_number',
       'street_address',
+      'ttl',
       'type',
+      ...keyFields,
     ];
-=======
-  _allowedParamsByType(actionType, type) {
-    const keyFields = keyParamsByType(type).map((attrName) => underscore(attrName).toLowerCase());
->>>>>>> ab08fb13
     switch (actionType) {
       case 'import':
         return ['pem_bundle'];
       case 'generate-root':
-<<<<<<< HEAD
         return [...generateProps, 'max_path_length'];
       case 'generate-csr':
         return generateProps;
-=======
-        return [
-          'alt_names',
-          'common_name',
-          'country',
-          'exclude_cn_from_sans',
-          'format',
-          'ip_sans',
-          'issuer_name',
-          'locality',
-          'max_path_length',
-          'not_after',
-          'not_before_duration',
-          'organization',
-          'other_sans',
-          'ou',
-          'permitted_dns_domains',
-          'postal_code',
-          'private_key_format',
-          'province',
-          'serial_number',
-          'street_address',
-          'ttl',
-          'type',
-          ...keyFields,
-        ];
->>>>>>> ab08fb13
       default:
         // if type doesn't match, serialize all
         return null;
