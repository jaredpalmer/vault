<<<<<<< HEAD
@import './reset';
=======
/**
 * Copyright (c) HashiCorp, Inc.
 * SPDX-License-Identifier: MPL-2.0
 */

>>>>>>> 1723525a
@import 'ember-basic-dropdown';
@import 'ember-power-select';
@import '@hashicorp/design-system-components';
@import '@hashicorp/hc-nav';
@import './core';

@mixin font-face($name) {
  @font-face {
    font-family: $name;
    src: url('/ui/fonts/#{$name}.woff2') format('woff2'), url('/ui/fonts/#{$name}.woff') format('woff');
  }
}

@include font-face('obscure');
// Font comes from npm package: https://www.npmjs.com/package/text-security
// We took the font we wanted and moved it into the ui/fonts folder
@include font-face('text-security-square');

.sr-only {
  clip: rect(0 0 0 0);
  clip-path: inset(50%);
  height: 1px;
  overflow: hidden;
  position: absolute;
  white-space: nowrap;
  width: 1px;
}<|MERGE_RESOLUTION|>--- conflicted
+++ resolved
@@ -1,12 +1,9 @@
-<<<<<<< HEAD
-@import './reset';
-=======
 /**
  * Copyright (c) HashiCorp, Inc.
  * SPDX-License-Identifier: MPL-2.0
  */
 
->>>>>>> 1723525a
+@import './reset';
 @import 'ember-basic-dropdown';
 @import 'ember-power-select';
 @import '@hashicorp/design-system-components';
